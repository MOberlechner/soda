--- conflicted
+++ resolved
@@ -87,15 +87,8 @@
                 strategies[i].update_history(gradient.x[i], save_history_bool)
 
             # check convergence
-<<<<<<< HEAD
             min_max_value = self.check_convergence(strategies, min_max_value)
             if self.convergence:
-=======
-            convergence, min_max_value, max_value = self.check_convergence(
-                strategies, min_max_value
-            )
-            if convergence:
->>>>>>> 1166a950
                 t_max = t
                 break
 
@@ -105,11 +98,7 @@
 
         # print result
         if print_result_bool:
-<<<<<<< HEAD
             self.print_result(self.convergence, min_max_value, t_max, strategies)
-=======
-            self.print_result(convergence, min_max_value, max_value, t_max)
->>>>>>> 1166a950
 
     def update_strategy(self, strategy, gradient, t):
         """Update strategy according to update rule from specific learning method
@@ -157,13 +146,8 @@
                 )
             )
         min_max_value = min(min_max_value, max_value)
-<<<<<<< HEAD
         self.convergence = max_value < self.tol
         return min_max_value
-=======
-        convergence = max_value < self.tol
-        return convergence, min_max_value, max_value
->>>>>>> 1166a950
 
     def print_result(
         self, convergence: bool, min_max_value: float, max_value: float, t_max: int
