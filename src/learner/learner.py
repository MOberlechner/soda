from time import sleep, time
from typing import Dict, List, Tuple

import numpy as np
from tqdm import tqdm

from src.learner.gradient import Gradient


class Learner:
    """General learning class for approximation game.
    In each iteration methods are updated according to the specified learning algorithm (method)

    Implemented methods (subclasses) so far are:
        soda: dual averaging with entropic regularizer
        frank_wolfe: Frank-Wolfe Algorithm
        pogd: Projected Online Gradient Descent
        brgd: Best-Response-Gradient-Dynamic: Mixture of SODA and Frank-Wolfe
        best_response: Best-Response Dynamic

    Attributes:
        method (str): specify learning algorithm
        max_iter (int): maximal number of iterations
        tol (float): stopping criterion (relative utility loss)
    """

    def __init__(
        self,
        max_iter: int,
        tol: float,
        stop_criterion: str = "util_loss",
    ):
        """Initialize learner

        Args:
            method (str): learning algorithm (soda, pogd, frank-wolfe,)
            max_iter (int): maximal number of iterations
            tol (float): stopping criterion (relative utility loss)
            stop_criterion (str): specify stopping criterion. Defaults to "util_loss"
        """
        self.learner = "not defined"
        self.max_iter = max_iter
        self.tol = tol
        self.stop_criterion = stop_criterion

<<<<<<< HEAD
    def run(self, mechanism, game, strategies, disable_tqdm: bool = True, print: bool = False) -> None:
=======
    def run(
        self,
        mechanism,
        game,
        strategies,
        disable_tqdm: bool = True,
        print: bool = False,
    ) -> None:
>>>>>>> b0714468
        """Run learning algorithm

        Args:
            mechanism (class): auction game
            game (class): discretized approximation game
            strategies (dict): strategy profile
            disable_tqdm (bool): Disable progess bar. Defaults to True
            print (bool): Print result. Defaults to False
        """

        # prepare gradients, i.e., compute path and indices
        gradient = Gradient()
        gradient.prepare(mechanism, game, strategies)

        # init parameters
        min_max_value = 999
        t_max = 0

        for t in tqdm(
            range(self.max_iter),
            unit_scale=True,
            bar_format="{l_bar}{bar:20}{r_bar}{bar:-10b}",
            disable=disable_tqdm,
        ):

            # compute gradients
            for i in game.set_bidder:
                gradient.compute(mechanism, game, strategies, i)

            # update history (strategy, gradient, utility, utility loss)
            for i in game.set_bidder:
                strategies[i].update_history(gradient.x[i])

            # check convergence
            convergence, min_max_value = self.check_convergence(
                strategies, min_max_value
            )
            if convergence:
                t_max = t
                break

            # update strategy
            for i in game.set_bidder:
                self.update_strategy(strategies[i], gradient.x[i], t)
<<<<<<< HEAD
        
        # print result
        if print:
            self.print_result(convergence, min_max_util_loss, t_max, strategies)
=======

        # print result
        if print:
            self.print_result(convergence, min_max_value, t_max, strategies)
>>>>>>> b0714468

    def update_strategy(self, strategy, gradient, t):
        """Update strategy according to update rule from specific learning method

        Args:
            strategy (class):
            gradient (np.ndarray): gradient at iteration t
            t (int): teration (starting at 0)

        Each learner has the method update_strategy where the strategy is update according
        to a rule defined in the method update_step. This separation is done, to have the general update
        step from the optimization method independent of the strategy class.
        """
        pass

    def check_convergence(self, strategies, min_max_value: float) -> Tuple:
        """Check stopping criterion
        utility_loss: if the maximal relative utility loss (over all agents) is less than the tolerance
        distance: if the maximal distance to the last iterate loss (over all agents) is less than the tolerance

        Args:
            strategies (dict): contains all strategies
            min_max_value (float): minimal value over all iterations of maximal value of stopping criterion over all agents

        Returns:
            Tuple: convergence (bool), new value of min_max_value (float)
        """
        if self.stop_criterion == "util_loss":
            # update minimal max_util_loss (over all iterations)
            max_util_loss = np.max([strategies[i].utility_loss[-1] for i in strategies])
            min_max_value = min(min_max_value, max_util_loss)

            # check if smaller than tolerance
            convergence = max_util_loss < self.tol

            return convergence, min_max_value

        elif self.stop_criterion == "dist":
            # update minimal distance to last iterate (over all iterations)
            max_distance = np.max(
                [
                    np.linalg.norm(
                        strategies[i].history[-1] - strategies[i].history[-2]
                    )
                    if len(strategies[i].history) >= 2
                    else 1
                    for i in strategies
                ]
            )
            min_max_value = min(min_max_value, max_distance)

            # check if smaller than tolerance
            convergence = max_distance < self.tol

            return convergence, min_max_value

        else:
            raise ValueError(
                "Stopping critertion {} unknown. Choose util_loss or dist".format(
                    self.stop_criterion
                )
            )

    def print_result(
        self, convergence: bool, min_max_value: float, t_max: int, strategies
    ):
        """Print result of run

        Args:
            convergence (bool): did method converge
            min_max_value (float): best relative utility loss of worst agent
            t_max (int): number of iteration until convergence (0 if no convergence)
            strategies (class): current strategy profile
        """

        if convergence:
            print("Convergence after", t_max, "iterations")
            print(
                "Value of stopping criterion ({})".format(self.stop_criterion),
                round(min_max_value, 5),
            )
        else:
            max_util_loss = np.max([strategies[i].utility_loss[-1] for i in strategies])
            print("No convergence")
            print(
                "Current value of stopping criterion ({})".format(self.stop_criterion),
                round(max_util_loss, 5),
            )
            print(
                "Best value of stopping criterion ({})".format(self.stop_criterion),
                round(min_max_value, 5),
            )<|MERGE_RESOLUTION|>--- conflicted
+++ resolved
@@ -43,9 +43,6 @@
         self.tol = tol
         self.stop_criterion = stop_criterion
 
-<<<<<<< HEAD
-    def run(self, mechanism, game, strategies, disable_tqdm: bool = True, print: bool = False) -> None:
-=======
     def run(
         self,
         mechanism,
@@ -54,7 +51,6 @@
         disable_tqdm: bool = True,
         print: bool = False,
     ) -> None:
->>>>>>> b0714468
         """Run learning algorithm
 
         Args:
@@ -99,17 +95,10 @@
             # update strategy
             for i in game.set_bidder:
                 self.update_strategy(strategies[i], gradient.x[i], t)
-<<<<<<< HEAD
-        
-        # print result
-        if print:
-            self.print_result(convergence, min_max_util_loss, t_max, strategies)
-=======
 
         # print result
         if print:
             self.print_result(convergence, min_max_value, t_max, strategies)
->>>>>>> b0714468
 
     def update_strategy(self, strategy, gradient, t):
         """Update strategy according to update rule from specific learning method
