from datetime import datetime
from os.path import exists

import numpy as np
import pandas as pd


<<<<<<< HEAD
    # filename
    filename = "log.csv"

    # create new entry for each agent
    rows = [
        {
            "experiment": experiment,
            "mechanism": setting,
            "learner": learn_alg,
            "run": run,
            "agent": agent,
            "utility": strategies[agent].utility[-1],
            "utility_loss": strategies[agent].utility_loss[-1],
            "iterations": len(strategies[agent].utility),
            "convergence": strategies[agent].utility_loss[-1] < cfg_learner.tol,
            "iter/sec": round(len(strategies[agent].utility) / time_run, 2),
            "time_init": round(time_init, 2),
            "time_run": round(time_run, 2),
            "timestamp": str(datetime.now())[:-7],
        }
        for agent in strategies
    ]
    # create DataFrame with entries
    df = pd.DataFrame(rows)

    if exists(path + filename):
        # import existing dataframe
        log = pd.read_csv(path + filename)
        log = pd.concat([log, df])
    else:
        log = df

    # save data
    log.to_csv(path + filename, index=False)


def log_sim(
    strategies, experiment: str, setting: str, run: int, tag, values, path: str
):
    # filename
    filename = "log_sim.csv"

    # create new entry for each agent
    rows = [
        {
            "experiment": experiment,
            "mechanism": setting,
            "run": run,
            "agent": agent,
            "tag": tag,
            "value": values[agent],
            "timestamp": str(datetime.now())[:-7],
        }
        for agent in strategies
    ]
    # create DataFrame with entries
    df = pd.DataFrame(rows)

    if exists(path + filename):
        # import existing dataframe
        log = pd.read_csv(path + filename)
        log = pd.concat([log, df])
    else:
        log = df

    # save data
    log.to_csv(path + filename, index=False)


def agg_log_sim(path, decimal=4):
    """
    Aggregate results from log_sim: mean and std
    """
=======
class Logger:
    """
    Logger collects information on experiments
    """

    def __init__(
        self,
        path: str,
        setting: str,
        experiment: str,
        learn_alg: str,
        logging: bool,
        round_decimal: int = 4,
    ):
        """Initialize Logger

        Args:
            path (str): path to csv file which gets created
            setting (str): mechanism/setting for experiment
            experiment (str): experiment
            learn_alg (str): used learning algorithm
            logging (bool): store results in csv
        """
        self.path = path
        self.setting = setting
        self.experiment = experiment
        self.learn_alg = learn_alg
        self.logging = logging
        self.round_decimal = round_decimal

        # log run learning
        self.filename_log_learning = "log_learn.csv"
        self.filename_log_learning_agg = "log_learn_agg.csv"
        self.file_log_learning = pd.DataFrame(
            columns=[
                "experiment",
                "mechanism",
                "learner",
                "run",
                "agent",
                "utility",
                "utility_loss",
                "iterations",
                "convergence",
                "iter/sec",
                "time_init",
                "time_run",
                "timestamp",
            ]
        )

        # log run simulation
        self.filename_log_simulation = "log_sim.csv"
        self.filename_log_simulation_agg = "log_sim_agg.csv"
        self.file_log_simulation = pd.DataFrame(
            columns=[
                "experiment",
                "mechanism",
                "learner",
                "run",
                "agent",
                "tag",
                "value",
                "timestamp",
            ]
        )

    def log_learning(
        self, strategies, run: int, convergence: bool, time_init: float, time_run: float
    ):
        """Log metrics created by learning process

        Args:
            strategies: computed strategy
            run (int): run, i.e., repetition of experiment
            convergence (bool): did method converge
            time_init (float): time to setup game (includes utility computation)
            time_run (float): time to run learning algorithm
        """
        # entries
        rows = [
            {
                "experiment": self.experiment,
                "mechanism": self.setting,
                "learner": self.learn_alg,
                "run": run,
                "agent": agent,
                "utility": strategies[agent].utility[-1],
                "utility_loss": strategies[agent].utility_loss[-1],
                "dist_prev_iter": strategies[agent].dist_prev_iter[-1],
                "iterations": len(strategies[agent].utility),
                "convergence": convergence,
                "iter/sec": round(len(strategies[agent].utility) / time_run, 2),
                "time_init": round(time_init, 2),
                "time_run": round(time_run, 2),
                "timestamp": str(datetime.now())[:-7],
            }
            for agent in strategies
        ]
        df_rows = pd.DataFrame(rows)
        # add entry to DataFrame
        self.file_log_learning = pd.concat([self.file_log_learning, df_rows])

    def save_log_learning(self):
        """Save csv from learning experiment"""
        if exists(self.path + self.filename_log_learning):
            log = pd.read_csv(self.path + self.filename_log_learning)
            log = pd.concat([log, self.file_log_learning])
        else:
            log = self.file_log_learning
        log.to_csv(self.path + self.filename_log_learning, index=False)

    def agg_log_learning(self):
        """Aggregate file_log_learning if there are more runs"""
        if self.file_log_learning["run"].max() > 0:
            indices = ["experiment", "mechanism", "learner", "agent"]
            columns = [
                "convergence",
                "iterations",
                "utility",
                "utility_loss",
                "dist_prev_iter",
                "iter/sec",
                "time_run",
                "time_init",
            ]
            # mean
            df_mean = (
                self.file_log_learning.groupby(indices)
                .agg({c: "mean" for c in columns})
                .reset_index()
            )
            df_mean = df_mean.melt(indices, var_name="Metric", value_name="Mean")
            # std
            df_std = (
                self.file_log_learning.groupby(indices)
                .agg({c: "std" for c in columns[:-1]})
                .reset_index()
            )
            df_std = df_std.melt(indices, var_name="Metric", value_name="Std")
            # combine
            return (
                df_mean.merge(df_std, on=indices + ["Metric"], how="outer")
                .sort_values(indices + ["Metric"])
                .round(self.round_decimal)
            )
        else:
            return None

    def save_agg_log_learning(self):
        """Save aggregated csv from learning experiment"""
        df = self.agg_log_learning()
        if df is not None:
            if exists(self.path + self.filename_log_learning_agg):
                log = pd.read_csv(self.path + self.filename_log_learning_agg)
                log = pd.concat([log, df])
            else:
                log = df
            log.to_csv(self.path + self.filename_log_learning_agg, index=False)

    def log_experiment_learning(self):
        """Main function to save logs from learning experiment.
        Should be called for each experiment after all runs.
        """
        if self.logging:
            self.save_log_learning()
            self.save_agg_log_learning()
        else:
            print("Results not logged.")

    def log_simulation(self, run: int, tag: str, values: dict):
        """Log metric created by simulation process

        Args:
            run (int): run, i.e., repetition of experiment
            tag (str): specifies metric
            values (dict): values for all agents
        """
        # entries
        rows = [
            {
                "experiment": self.experiment,
                "mechanism": self.setting,
                "learner": self.learn_alg,
                "run": run,
                "agent": agent,
                "tag": tag,
                "value": values[agent],
                "timestamp": str(datetime.now())[:-7],
            }
            for agent in values
        ]
        # add entrie to DataFrame
        self.file_log_simulation = pd.concat(
            [self.file_log_simulation, pd.DataFrame(rows)]
        )

    def save_log_simulation(self):
        """Save csv from learning experiment"""
        if exists(self.path + self.filename_log_simulation):
            log = pd.read_csv(self.path + self.filename_log_simulation)
            log = pd.concat([log, self.file_log_simulation])
        else:
            log = self.file_log_simulation
        log.to_csv(self.path + self.filename_log_simulation, index=False)

    def agg_log_simulation(self):
        if self.file_log_simulation["run"].max() > 0:
            indices = ["experiment", "mechanism", "learner", "agent", "tag"]
            # mean
            print(self.file_log_simulation)
            df_mean = (
                self.file_log_simulation.groupby(indices)
                .agg({"value": "mean"})
                .reset_index()
            )
            df_mean = df_mean.rename(columns={"tag": "metric", "value": "mean"})
            print(df_mean)
            # std
            df_std = (
                self.file_log_simulation.groupby(indices)
                .agg({"value": "std"})
                .reset_index()
            )
            print(df_std)
            df_std = df_std.rename(columns={"tag": "metric", "value": "std"})
            # combine
            return (
                df_mean.merge(
                    df_std,
                    on=["experiment", "mechanism", "learner", "agent", "metric"],
                    how="outer",
                )
                .sort_values(["experiment", "mechanism", "learner", "agent", "metric"])
                .round(self.round_decimal)
            )
        else:
            return None

    def save_agg_log_simulation(self):
        """Save aggregated csv from simulation experiment"""
        df = self.agg_log_simulation()
        print(df)
        if df is not None:
            if exists(self.path + self.filename_log_simulation_agg):
                log = pd.read_csv(self.path + self.filename_log_simulation_agg)
                log = pd.concat([log, df])
            else:
                log = df
            log.to_csv(self.path + self.filename_log_simulation_agg, index=False)
>>>>>>> dfd492f2

    def log_experiment_simulation(self):
        """Main function to save logs from simulation experiment.
        Should be called for each experiment after all runs.
        """
        print("log_experiment_simulation")
        if self.logging:
            self.save_log_simulation()
            self.save_agg_log_simulation()
        else:
            print("Results not logged.")<|MERGE_RESOLUTION|>--- conflicted
+++ resolved
@@ -5,81 +5,6 @@
 import pandas as pd
 
 
-<<<<<<< HEAD
-    # filename
-    filename = "log.csv"
-
-    # create new entry for each agent
-    rows = [
-        {
-            "experiment": experiment,
-            "mechanism": setting,
-            "learner": learn_alg,
-            "run": run,
-            "agent": agent,
-            "utility": strategies[agent].utility[-1],
-            "utility_loss": strategies[agent].utility_loss[-1],
-            "iterations": len(strategies[agent].utility),
-            "convergence": strategies[agent].utility_loss[-1] < cfg_learner.tol,
-            "iter/sec": round(len(strategies[agent].utility) / time_run, 2),
-            "time_init": round(time_init, 2),
-            "time_run": round(time_run, 2),
-            "timestamp": str(datetime.now())[:-7],
-        }
-        for agent in strategies
-    ]
-    # create DataFrame with entries
-    df = pd.DataFrame(rows)
-
-    if exists(path + filename):
-        # import existing dataframe
-        log = pd.read_csv(path + filename)
-        log = pd.concat([log, df])
-    else:
-        log = df
-
-    # save data
-    log.to_csv(path + filename, index=False)
-
-
-def log_sim(
-    strategies, experiment: str, setting: str, run: int, tag, values, path: str
-):
-    # filename
-    filename = "log_sim.csv"
-
-    # create new entry for each agent
-    rows = [
-        {
-            "experiment": experiment,
-            "mechanism": setting,
-            "run": run,
-            "agent": agent,
-            "tag": tag,
-            "value": values[agent],
-            "timestamp": str(datetime.now())[:-7],
-        }
-        for agent in strategies
-    ]
-    # create DataFrame with entries
-    df = pd.DataFrame(rows)
-
-    if exists(path + filename):
-        # import existing dataframe
-        log = pd.read_csv(path + filename)
-        log = pd.concat([log, df])
-    else:
-        log = df
-
-    # save data
-    log.to_csv(path + filename, index=False)
-
-
-def agg_log_sim(path, decimal=4):
-    """
-    Aggregate results from log_sim: mean and std
-    """
-=======
 class Logger:
     """
     Logger collects information on experiments
@@ -330,7 +255,6 @@
             else:
                 log = df
             log.to_csv(self.path + self.filename_log_simulation_agg, index=False)
->>>>>>> dfd492f2
 
     def log_experiment_simulation(self):
         """Main function to save logs from simulation experiment.
