from typing import Dict, List

import numpy as np

from soda.game import Game
from soda.mechanism.mechanism import Mechanism
from soda.mechanism.util import (
    compute_probability_order,
    compute_probability_winning,
    get_allocation_single_item,
)
from soda.strategy import Strategy

# -------------------------------------------------------------------------------------------------------------------- #
#                                             SINGLE-ITEM AUCTION                                                      #
# -------------------------------------------------------------------------------------------------------------------- #


class SingleItemAuction(Mechanism):
    """Single-Item Auction
    We assume that bidders cannot win with zero bids

    Parameter Mechanism
        bidder, o_space, a_space - standard input for all mechanism (see class Mechanism)


    Parameter Prior (param_prior)
        distribution    str: "affiliated_values" and "common_value" are available


    Parameter Utility (param_util)
        tiebreaking     str: specifies tiebreaking rule: "random" (default), "lose"
        payment_rule    str: choose betweem "first_price" and "second_price"
        utility_type    str:    QL (quasi-linear (corresponds to Auction, Default),
                                ROI (return of investment),
                                ROS (return of spent)
        reserve_price   float: specifies minimal payment if agent wins. Defaults to 0.
                        Note that we reserve_price only affect the pricing rule, not the allocation (i.e., you can still win with lower bids)

    """

    def __init__(
        self,
        bidder: List[str],
        o_space: Dict[str, List],
        a_space: Dict[str, List],
        param_prior: Dict,
        param_util: Dict,
    ):
        super().__init__(bidder, o_space, a_space, param_prior, param_util)
        self.name = "single_item"

        self.check_param()
        self.payment_rule = self.param_util["payment_rule"]
        self.tie_breaking = self.param_util["tie_breaking"]
        self.utility_type = self.param_util["utility_type"]
        self.reserve_price = self.param_util["reserve_price"]

        self.check_own_gradient()

        # prior
        if self.prior == "affiliated_values":
            self.value_model = "common_affiliated"
        elif self.prior == "common_value":
            self.value_model = "common_independent"
            self.v_space = [0, o_space[bidder[0]][1] / 2]

    # ------------------------------- methods to compute utilities --------------------------------- #

    def utility(
        self, obs_profile: np.ndarray, bids_profile: np.ndarray, index_agent: int
    ) -> None:
        """Compute utility for agent in single_item auction

        Args:
            obs_profile (np.ndarray): observations of all agents
            bids_profile (np.ndarray): bids of all agents
            index_agent (int): index of agent

        Returns:
            np.ndarry: utilities of agent (with index index_agent)
        """
        self.test_input_utility(obs_profile, bids_profile, index_agent)
        valuation = self.get_valuation(obs_profile, index_agent)

        allocation = self.get_allocation(bids_profile, index_agent)
        payment = self.get_payment(bids_profile, allocation, index_agent)
        payoff = self.get_payoff(
            allocation=allocation,
            valuation=valuation,
            payment=payment,
            index_agent=index_agent,
        )
        return payoff

    def revenue(self, bid_profile: np.ndarray) -> np.ndarray:
        """Compute revenue (sum of payments) for auctioneer

        Args:
            bid_profile (np.ndarray): bids of all agents

        Returns:
            np.ndarray: revenues
        """
        allocations = np.array(
            [self.get_allocation(bid_profile, i) for i in range(self.n_bidder)]
        )
        payments = np.array(
            [
                self.get_payment(bid_profile, allocations[i], i)
                for i in range(self.n_bidder)
            ]
        )
        revenue = (allocations * payments).sum(axis=0)
        return revenue

    def get_payoff(
        self,
        allocation: np.ndarray,
        valuation: np.ndarray,
        payment: np.ndarray,
        index_agent: int,
    ) -> np.ndarray:
        """compute payoff given allocation and payment vector for different utility types:
        QL: quasi-linear, ROI: return of investement, ROS: return on spend, ROSB: return on spend with budget

        Args:
            allocation (np.ndarray): allocation vector for agent
            valuation (np.ndarray) : valuation of bidder (idx), equal to observation in private value model
            payment (np.ndarray): payment vector for agent ()
            index_agent (int): index of agent

        Returns:
            np.ndarray: payoff
        """
        if self.utility_type == "QL":
            payoff = valuation - payment

        elif self.utility_type == "ROI":
            # if payment is zero, payoff is set to zero
            payoff = np.divide(
                valuation - payment,
                payment,
                out=np.zeros_like((valuation - payment)),
                where=payment != 0,
            )
        elif self.utility_type == "ROS":
            payoff = np.divide(
                valuation,
                payment,
                out=np.zeros_like((valuation - payment)),
                where=payment != 0,
            )
        elif self.utility_type == "ROIS":
            # mixture of ROI (lamb=0) and ROS (lambd=1)
            # we allow for individual parameter
            lambd = self.param_util["rois_parameter"][index_agent]
            payoff = np.divide(
                valuation - (1 - lambd) * payment,
                payment,
                out=np.zeros_like((valuation - payment)),
                where=payment != 0,
            )

        elif self.utility_type == "CRRA":
            rho = self.param_util["risk_parameter"]
            payoff = np.sign(valuation - payment) * np.abs(valuation - payment) ** rho

        else:
            raise ValueError(f"utility type {self.utility_type} not available")

        # log barrier function for budget
        if self.budget is not None:
            payoff += self.budget_parameter * np.log(self.budget - payment)

        return allocation * payoff

    def get_payment(
        self, bids: np.ndarray, allocation: np.ndarray, idx: int
    ) -> np.ndarray:
        """compute payment
        we do not consider tie-breaking rules, if allocation > 0, full payment is computed
        payment is zero if agent does not win the item and it is half

        Args:
            bids (np.ndarray): action profiles
            alloaction (np.ndarray): allocation vector for agent idx
            idx (int): index of agent we consider

        Returns:
            np.ndarray: payment vector
        """
        if self.payment_rule == "first_price":
            payment = np.clip(bids[idx], self.reserve_price, None)

        elif self.payment_rule == "second_price":
            payment = np.clip(
                np.delete(bids, idx, 0).max(axis=0), self.reserve_price, None
            )

        elif self.payment_rule == "third_price":
            payment = np.clip(
                np.sort(np.delete(bids, idx, 0), axis=0)[-2, :],
                self.reserve_price,
                None,
            )
        else:
            raise ValueError("payment rule " + self.payment_rule + " not available")
        return payment * np.where(allocation > 0, 1, 0)

    def get_allocation(self, bids: np.ndarray, idx: int) -> np.ndarray:
        """compute allocation given action profiles
        you cannot win with zero bids

        Args:
            bids (np.ndarray): action profiles
            idx (int): index of agent we consider

        Returns:
            np.ndarray: allocation vector for agent idx
        """
        return get_allocation_single_item(bids, idx, self.tie_breaking)

    def compute_valuations_from_observations(
        self, obs_profile: np.ndarray
    ) -> np.ndarray:
        """For the common values with correlated observation case (see mechanism.get_valuation()) we need a
        method to compute the valuations from the observation profile.

        Args:
            obs_profile (np.ndarray): _description_

        Returns:
            np.ndarray: common valuation
        """
        if (self.prior == "affiliated_values") and (self.n_bidder == 2):
            # affiliated values model example from Krishna
            return obs_profile.mean(axis=0)
        else:
            raise NotImplementedError

    # --------------------------------- methods to compute metrics --------------------------------- #

    def get_metrics(
        self, agent: str, obs_profile: np.ndarray, bid_profile: np.ndarray
    ) -> tuple:
        """compute all metrics relevant for single-item auction
        this includes standard metrics (l2, util_loss) + revenue
        """
        metrics, values = self.get_standard_metrics(agent, obs_profile, bid_profile)
        metrics += ["revenue"]
        values += [self.compute_expected_revenue(bid_profile)]

        return metrics, values

    def compute_expected_revenue(self, bid_profile: np.ndarray) -> float:
        """Computed expected revenue of single-item auction
        In this setting we ignore other tie-breaking rules and always pick random

        Args:
            bid_profile (np.ndarray): bid profile

        Returns:
            float: approximated expected revenue
        """
        allocations = np.array(
            [
                get_allocation_single_item(bid_profile, i, "random")
                for i in range(self.n_bidder)
            ]
        )
        payments = np.array(
            [
                self.get_payment(bid_profile, allocations[i], i)
                for i in range(self.n_bidder)
            ]
        )
        revenue = (allocations * payments).sum(axis=0)
        return revenue.mean()

    # -------------------------- methods to get equilbrium strategies------------------------------- #

    def get_bne(self, agent: str, obs: np.ndarray):
        """
        Returns BNE for some predefined settings

        Parameters
        ----------
        agent : specficies bidder (important in asymmetric settings)
        obs :  observation/valuation of agent

        Returns
        -------
        np.ndarray : bids to corresponding observation

        """
        bnes = [
            self.bne_ql_first_price(agent, obs),
            self.bne_ql_third_price(agent, obs),
            self.bne_second_price(agent, obs),
            self.bne_ql_first_price_affiliated(agent, obs),
            self.bne_ql_second_price_common(agent, obs),
            self.bne_roi_first_price(agent, obs),
            self.bne_crra_first_price(agent, obs),
        ]
        for bne in bnes:
            if bne is not None:
                return bne
        return None

    def bne_ql_first_price(self, agent: str, obs: np.ndarray):
        """BNE for first-price auction for quasi-linear utilities"""
        if (
            (self.utility_type == "QL")
            & (self.payment_rule == "first_price")
            & (self.prior == "uniform")
            & self.check_bidder_symmetric()
            & (self.value_model == "private")
        ):

            obs_clipped = np.clip(obs, self.reserve_price, None)
            bne = np.where(
                obs >= self.reserve_price,
                ((self.n_bidder - 1) / self.n_bidder) * obs_clipped
                + (1 / self.n_bidder)
                * (
                    self.reserve_price**self.n_bidder
                    / obs_clipped ** (self.n_bidder - 1)
                ),
                0,
            )
        else:
            bne = None
        return bne

    def bne_ql_first_price_affiliated(self, agent: str, obs: np.ndarray):
        """BNE for first-price auction for quasi-linear utilities with affiliated values"""
        if (
            (self.utility_type == "QL")
            & (self.payment_rule == "first_price")
            & self.check_bidder_symmetric([0, 2])
            & (self.value_model == "common_affiliated")
            & (self.n_bidder == 2)
        ):
            bne = 2 / 3 * obs
        else:
            bne = None
        return bne

    def bne_ql_third_price(self, agent: str, obs: np.ndarray):
        """BNE for third-price auction with quasi-linear utilities (IPV)"""
        if (
            (self.utility_type == "QL")
            & (self.payment_rule == "third_price")
            & self.check_bidder_symmetric([0, 1])
            & (self.prior == "uniform")
            & (self.value_model == "private")
            & (self.n_bidder >= 3)
        ):
            bne = obs + 1 / (self.n_bidder - 2) * obs
        else:
            bne = None
        return bne

    def bne_second_price(self, agent: str, obs: np.ndarray):
        """BNE for second-price auction for quasi-linear utilities (IPV)"""
        if (
            (self.utility_type in ["QL", "ROI"])
            & (self.payment_rule == "second_price")
            & self.check_bidder_symmetric()
            & (self.value_model == "private")
        ):
            bne = np.where(obs >= self.reserve_price, obs, 0)
        else:
            bne = None
        return bne

    def bne_ql_second_price_common(self, agent: str, obs: np.ndarray):
        """BNE for second-price auction for quasi-linear utilities with common"""
        if (
            (self.utility_type == "QL")
            & (self.payment_rule == "second_price")
            & self.check_bidder_symmetric([0, 2])
            & (self.value_model == "common_independent")
            & (self.n_bidder == 3)
        ):
            bne = 2 * obs / (2 + obs)
        else:
            bne = None
        return bne

    def bne_roi_first_price(self, agent: str, obs: np.ndarray):
        """BNE for first-price auction for resturn of invest maximizing agents"""
        if (
            (self.utility_type == "ROI")
            & (self.payment_rule == "first_price")
            & self.check_bidder_symmetric([0, 1])
            & (self.value_model == "private")
            & (self.prior == "uniform")
            & (self.reserve_price > 0)
        ):
            obs_clipped = np.clip(obs, self.reserve_price, None)
            if self.n_bidder == 2:
                bne = np.where(
                    obs >= self.reserve_price,
                    obs_clipped
                    / (-np.log(self.reserve_price) + np.log(obs_clipped) + 1),
                    0,
                )
            else:
                bne = np.where(
                    obs >= self.reserve_price,
                    ((self.n_bidder - 2) * obs_clipped ** (self.n_bidder - 1))
                    / (
                        (self.n_bidder - 1) * (obs_clipped ** (self.n_bidder - 2))
                        - self.reserve_price ** (self.n_bidder - 2)
                    ),
                    0,
                )
        else:
            bne = None
        return bne

    def bne_crra_first_price(self, agent: str, obs: np.ndarray):
        """BNE for first-price auction with constant relative risk averse bidders (CRRA)"""
        if (
            (self.utility_type == "CRRA")
            & (self.payment_rule == "first_price")
            & self.check_bidder_symmetric([0, 1])
            & (self.value_model == "private")
            & (self.prior == "uniform")
        ):
            rho = self.param_util["risk_parameter"]
            bne = obs * (self.n_bidder - 1) / (self.n_bidder - 1 + rho)
        else:
            bne = None
        return bne

    def bne_ql_third_price_uniform(self, agent: str, obs: np.ndarray):
        """BNE for first-price auction with constant relative risk averse bidders (CRRA)"""
        if (
            (self.utility_type == "QL")
            & (self.payment_rule == "third_price")
            & self.check_bidder_symmetric([0, 1])
            & (self.value_model == "private")
            & (self.prior == "uniform")
        ):
            bne = obs + 1 / (self.n_bidder - 2) * obs
        else:
            bne = None
        return bne

    # -------------------------- methods for faster gradient computation ------------------------------- #

    def compute_gradient(
        self, game: Game, strategies: Dict[str, Strategy], agent: str
    ) -> np.ndarray:
        """faster computation of gradient, ONLY FOR SYMMETRIC IID BIDDERS

        Args:
            game (Game): approximation game
            strategies (Dict[str, Strategy]): strategy profile
            agent (str): agent

        Returns:
            np.ndarray: gradient for agent
        """
        value_grid = (
            np.ones((strategies[agent].m, strategies[agent].n))
            * strategies[agent].o_discr
        ).T

        payment_grid = np.clip(
            np.ones((strategies[agent].n, strategies[agent].m))
            * strategies[agent].a_discr,
            self.reserve_price,
            None,
        )
<<<<<<< HEAD
        payoff = self.get_payoff(
            np.ones_like(bid_grid), obs_grid, bid_grid, index_agent=0
        )
        return prob_win * payoff
=======
        allocation_grid = np.ones_like(payment_grid)

        if self.payment_rule == "first_price":
            prob_win = compute_probability_winning(game, strategies, agent)
            payoff = self.get_payoff(allocation_grid, value_grid, payment_grid)
            return prob_win * payoff

        elif self.payment_rule == "second_price":
            pdf_order = compute_probability_order(game, strategies, agent)
            payoff = game.mechanism.get_payoff(
                allocation_grid, value_grid, payment_grid
            )
            prob_grid = np.ones((strategies[agent].n, strategies[agent].m)) * pdf_order
            return np.hstack([np.zeros((strategies[agent].n, 1)), payoff * prob_grid])[
                :, :-1
            ].cumsum(axis=1)

        else:
            raise ValueError(
                f"own gradient not available for payment_rule {self.payment_rule}"
            )
>>>>>>> e6d9a508

    def check_own_gradient(self):
        """check if we can use gradient computation of mechanism"""
        if (len(self.set_bidder) == 1) and (
            self.payment_rule in ["first_price", "second_price"]
        ) & (self.prior not in ["affiliated_values", "common_value"]) & (
            "corr" not in self.param_prior
        ):
            if self.payment_rule == "first_price":
                self.own_gradient = True
            elif (self.payment_rule == "second_price") & (self.tie_breaking == "lose"):
                self.own_gradient = True
            else:
                self.own_gradient = False

    # -------------------------------------- helper methods --------------------------------------------- #

    def check_param(self):
        """
        Check if input paremter are sufficient to define mechanism
        """
        if "tie_breaking" not in self.param_util:
            raise ValueError("specify tiebreaking rule")
        if "payment_rule" not in self.param_util:
            raise ValueError("specify payment rule")
        else:
            if (self.param_util["payment_rule"] == "third_price") & (self.n_bidder < 3):
                raise ValueError(
                    "Third-price payment rule only available for more than 2 agents"
                )
        if "utility_type" not in self.param_util:
            self.param_util["utility_type"] = "QL"
            print("utility_type not specified, quasi-linear (QL) chosen by default.")
        else:
            if self.param_util["utility_type"] == "CRRA":
                if "risk_parameter" not in self.param_util:
                    raise ValueError(
                        "Specify risk_parameter if using utility_type: CRRA"
                    )
        if "reserve_price" not in self.param_util:
            self.param_util["reserve_price"] = 0.0

        if "budget" in self.param_util:
            self.budget = self.param_util["budget"]
            assert np.all(
                [self.budget > self.a_space[i][-1] for i in self.set_bidder]
            ), "budget must be higher than maximal bid"
            if "budget_parameter" in self.param_util:
                self.budget_parameter = self.param_util["budget_parameter"]
            else:
                raise ValueError("budget active, but budget_parameter is not given")
        else:
            self.budget = None

        if self.param_util["utility_type"] == "ROIS":
            if "rois_parameter" not in self.param_util:
                raise ValueError(
                    "Specify rois_parameter (tuple or float) if using utility_type: ROIS"
                )
            else:
                if isinstance(self.param_util["rois_parameter"], tuple):
                    assert len(self.param_util["rois_parameter"]) == self.n_bidder
                elif isinstance(self.param_util["rois_parameter"], float):
                    self.param_util["rois_parameter"] = (
                        self.param_util["rois_parameter"],
                    ) * self.n_bidder
                else:
                    raise ValueError("rois_parameter should be tuple or float")<|MERGE_RESOLUTION|>--- conflicted
+++ resolved
@@ -476,12 +476,6 @@
             self.reserve_price,
             None,
         )
-<<<<<<< HEAD
-        payoff = self.get_payoff(
-            np.ones_like(bid_grid), obs_grid, bid_grid, index_agent=0
-        )
-        return prob_win * payoff
-=======
         allocation_grid = np.ones_like(payment_grid)
 
         if self.payment_rule == "first_price":
@@ -503,7 +497,6 @@
             raise ValueError(
                 f"own gradient not available for payment_rule {self.payment_rule}"
             )
->>>>>>> e6d9a508
 
     def check_own_gradient(self):
         """check if we can use gradient computation of mechanism"""
